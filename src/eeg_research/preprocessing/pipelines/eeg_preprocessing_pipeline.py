#!/usr/bin/env -S  python  #
# -*- coding: utf-8 -*-
# ===============================================================================
# Author: Dr. Samuel Louviot, PhD
# Institution: Nathan Kline Institute
#              Child Mind Institute
# Address: 140 Old Orangeburg Rd, Orangeburg, NY 10962, USA
#          215 E 50th St, New York, NY 10022
# Date: 2024-04-01
# email: samuel DOT louviot AT nki DOT rfmh DOT org
#        sam DOT louviot AT gmail.com
# ===============================================================================
# LICENCE GNU GPLv3:
# Copyright (C) 2024  Dr. Samuel Louviot, PhD
# This program is free software: you can redistribute it and/or modify
# it under the terms of the GNU General Public License as published by
# the Free Software Foundation, either version 3 of the License, or
# (at your option) any later version.
# This program is distributed in the hope that it will be useful,
# but WITHOUT ANY WARRANTY; without even the implied warranty of
# MERCHANTABILITY or FITNESS FOR A PARTICULAR PURPOSE.  See the
# GNU General Public License for more details.
# You should have received a copy of the GNU General Public License
# along with this program.  If not, see <https://www.gnu.org/licenses/>.
# ===============================================================================
"""Module to preprocess the EEG dataset.

It uses the argparse default CLI while waiting for our specific CLI module to
be documented
"""

import argparse
import datetime
import functools
import os
from typing import Callable, ParamSpec, TypeVar

import asrpy as asr
import mne
import numpy as np
import pandas as pd
import pyprep as prep

from eeg_research.preprocessing.tools import blinks_remover, utils
from eeg_research.preprocessing.tools import artifacts_annotator as annotator

ParamType = ParamSpec("ParamType")
ReturnType = TypeVar("ReturnType")


def trackcalls(
    func: Callable[ParamType, ReturnType],
) -> Callable[ParamType, ReturnType]:
    """Decorator to track if a method have been called.

    Args:
        func (Callable[ParamType, ReturnType]): The function to decorate

    Returns:
        Callable[ParamType, ReturnType]: The function decorated
    """

    @functools.wraps(func)
    def wrapper(*args: ParamType.args, **kwargs: ParamType.kwargs) -> ReturnType:
        setattr(wrapper, "has_been_called", True)
        return func(*args, **kwargs)

    setattr(wrapper, "has_been_called", False)
    return wrapper


class MissingStepError(Exception):
    """Custom exception telling a step is missing when calling a method.

    Args:
        Exception (_type_): _description_
    """

    def __init__(self, message: str) -> None:  # noqa: D107
        self.message = message

    def __str__(self) -> str:  # noqa: D105
        return self.message


class EEGpreprocessing:
    """Class that wrap several preprocessing techniques.

    This class is a wrapper around the pyprep and asrpy pipelines and other
    preprocessing steps.
    """

    def __init__(self, eeg_filename: str | os.PathLike) -> None:
        """Constructor for the EEGpreprocessing object.

        Args:
            eeg_filename (str or os.PathLike): the path to the EEG file
        """
        self.eeg_filename = eeg_filename
        self.raw = mne.io.read_raw(eeg_filename, preload=True)
        channels_map = utils.map_channel_type(self.raw)
        self.raw = utils.set_channel_types(self.raw, channels_map)

    def set_annotations_to_raw(
        self, events_filename: str | os.PathLike
    ) -> "EEGpreprocessing":
        """Automatically set the annotations on the raw object.

        It takes care of the subtelties of the CST dataset. It handles correctly
        the timestamps and the timezone set.

        Args:
            events_filename (str of os.PathLike): the path to the events file
                                                  saved in a tsv or csv format

        Returns:
            self
        """
        self.events = pd.read_csv(events_filename)
        events_renamed = self.events.copy()
        events_renamed.loc[
            events_renamed["StimMarkers_alpha"].str.contains("Crash"),
            "StimMarkers_alpha",
        ] = "Crash"

        timestamp = [
            datetime.datetime.fromtimestamp(t) for t in events_renamed["timestamps"]
        ]

        events_renamed["timestamps"] = [
            t.replace(tzinfo=datetime.timezone.utc) for t in timestamp
        ]

        description = events_renamed["StimMarkers_alpha"].values

        onsets = [
            t.seconds for t in events_renamed["timestamps"] - self.raw.info["meas_date"]
        ]

        self.annotations = self.raw.annotations.append(
            onset=onsets, duration=np.zeros((len(onsets))), description=description
        )

        self.raw.set_annotations(self.annotations)
        return self

    @trackcalls
    def set_montage(self, montage: str = "easycap-M1") -> "EEGpreprocessing":
        """Wrapper around mne.channels.make_standard_montage('easycap-M1').

        The montage is hardcoded to 'easycap-M1' because it is the one used in
        the CST dataset.

        Args:
            montage (str): The montage name. Has to be one among the known
                           standard montage in MNE. It is possible to get all
                           possible values by running:
                           `mne.channels.get_builtin_montages()`

        Returns:
             EEGpreprocessing object
        """
        self.montage = mne.channels.make_standard_montage(montage)
        self.raw.set_montage(self.montage)
        return self

    def annotate_artifacts(self) -> "EEGpreprocessing":
        """Annotate on the EEG segments that are polluted by artifacts."""
        z_annotator = annotator.ZscoreAnnotator(self.raw)
        z_annotator.detect_muscles(filter_freq = (30,100)) #type: ignore
        z_annotator.detect_other(filtering=(None,8),
                                        min_artifact_gap= 0.2,
                                        minimum_duration=0.2)

        z_annotator.merge_annotations().annotate()
        self.raw = z_annotator.raw

        return self
        
    def remove_blinks(self) -> "EEGpreprocessing":
        """Remove blinks from the EEG signal by using SSP projector.

        Returns:
            EEGpreprocessing instance 
        """
        if self.set_montage.has_been_called: # type: ignore[attr-defined]
            remover = blinks_remover.BlinksRemover(self.raw)
            remover.remove_blinks()
            self.raw = remover.blink_removed_raw
        
        return self
        
    def run_prep(self) -> "EEGpreprocessing":
        """Run the pyprep pipeline on the raw object.

        Returns:
            EEGpreprocessing object
        """
        if self.set_montage.has_been_called:  # type: ignore[attr-defined]
            prep_params = {
                "ref_chs": "eeg",
                "reref_chs": "eeg",
                "line_freqs": np.arange(60, self.raw.info["sfreq"] / 2, 60),
            }
            prep_obj = prep.PrepPipeline(
                self.raw, montage=self.montage, prep_params=prep_params
            )
            prep_obj.fit()
            self.raw = prep_obj.raw_eeg
            return self

        else:
            raise MissingStepError(
                "You must set a montage before. Please run `set_montage`"
            )

    def run_asr(self) -> "EEGpreprocessing":
        """Run the asrpy pipeline on the raw object.

        Returns:
            EEGpreprocessing object
        """
        if self.set_montage.has_been_called:  # type: ignore[attr-defined]
            asr_obj = asr.ASR(sfreq=self.raw.info["sfreq"], cutoff=10)
            asr_obj.fit(self.raw)
            self.raw = asr_obj.transform(self.raw)
            return self
        else:
            raise MissingStepError(
                "You must set a montage before. Please run `set_montage`"
            )

    def save(self, filename: str | os.PathLike) -> "EEGpreprocessing":
        """Save the data.

        Args:
            filename: the name of the file to save
        """
        mne.export.export_raw(filename, self.raw, fmt = 'edf')
        return self


def main(
    reading_filename: str | os.PathLike,
    saving_filename: str | os.PathLike,
    methods: list[str],
) -> None:
    """Wrapper to access to the preprocess from CLI.

    Args:
        reading_filename (str | PathLike): The EEG filename (full path)
        saving_filename (str | PathLike): Where to save the preprocessed data
        methods (list of str): The methods to use in the pipeline

    Return:
        None
    """
    preprocess = EEGpreprocessing(reading_filename)
    existing_method = [
        cl_method for cl_method in dir(preprocess) if not cl_method.startswith("__")
    ]
    methods.insert(0, "set_montage")
    for method in methods:
        if method in existing_method:
            getattr(preprocess, method)()
        else:
            raise AttributeError(f"""`
Wrong input method name. Should be one of the following:
{"\n".join(existing_method)}
""")
    preprocess.save(saving_filename)


if __name__ == "__main__":
    parser = argparse.ArgumentParser(
        prog="eeg_preprocessing_pipeline",
        description="""
        This code uses different preprocessing methods/techniques to prepare EEG
        data.
                        """,
<<<<<<< HEAD
                        epilog="""
        The preprocessing methods has to be sepcified by calling --methods
=======
        epilog="""
        The preprocessing methods has to be sepcified by by calling --methods
>>>>>>> 2491349b
        when calling the script. It can be several methods, names have to be
        separated by a comma. Beware the order matters
        """,
    )

    parser.add_argument(
        "reading_filename",
        default=None,
        help="The full path of the EEG file to process",
    )
    parser.add_argument(
        "saving_filename",
        default=None,
        help="The full path where to save the processed EEG file",
    )
    parser.add_argument("--methods", nargs="*")
    kwargs_namespace = parser.parse_args()
    main(**kwargs_namespace.__dict__)<|MERGE_RESOLUTION|>--- conflicted
+++ resolved
@@ -278,13 +278,8 @@
         This code uses different preprocessing methods/techniques to prepare EEG
         data.
                         """,
-<<<<<<< HEAD
                         epilog="""
         The preprocessing methods has to be sepcified by calling --methods
-=======
-        epilog="""
-        The preprocessing methods has to be sepcified by by calling --methods
->>>>>>> 2491349b
         when calling the script. It can be several methods, names have to be
         separated by a comma. Beware the order matters
         """,
